--- conflicted
+++ resolved
@@ -31,15 +31,7 @@
   </Target>
   <ItemGroup>
     <PackageReference Include="McMaster.Extensions.CommandLineUtils" Version="2.6.0" />
-<<<<<<< HEAD
-    <PackageReference Include="Microsoft.CodeAnalysis.NetAnalyzers" Version="6.0.0">
-      <PrivateAssets>all</PrivateAssets>
-      <IncludeAssets>runtime; build; native; contentfiles; analyzers; buildtransitive</IncludeAssets>
-    </PackageReference>
-    <PackageReference Include="Newtonsoft.Json" Version="13.0.1" />
-=======
     <PackageReference Include="Newtonsoft.Json" Version="12.0.3" />
->>>>>>> 564d8507
   </ItemGroup>
   <ItemGroup>
     <Compile Include="..\Common\Properties\SharedAssemblyInfo.cs" Link="Properties\SharedAssemblyInfo.cs" />
