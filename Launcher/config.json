{
  // this configuration file works by first loading all top-level
  // configuration items and then will load the specified environment
  // on top, this provides a layering affect. environment names can be
  // anything, and just require definition in this file. There's
  // two predefined environments, 'backtesting' and 'live', feel free
  // to add more!

  "environment": "backtesting", // "live-paper", "backtesting", "live-interactive", "live-interactive-iqfeed"

  // algorithm class selector
  "algorithm-type-name": "LayeredBuyingAlgorithm",

  // Algorithm language selector - options CSharp, Python
  "algorithm-language": "CSharp",

  //Physical DLL location
  "algorithm-location": "SilverAlgorithms.dll",
  //"algorithm-location": "../../../Algorithm.Python/BasicTemplateFrameworkAlgorithm.py",

  //Research notebook
  //"composer-dll-directory": ".",

  // engine
  "data-folder": "../../../Data/",

  // debugging configuration - options for debugging-method LocalCmdLine, VisualStudio, PTVSD, PyCharm
  "debugging": false,
  "debugging-method": "LocalCmdline",

  // handlers
  "log-handler": "QuantConnect.Logging.CompositeLogHandler",
  "messaging-handler": "QuantConnect.Messaging.Messaging",
  "job-queue-handler": "QuantConnect.Queues.JobQueue",
  "api-handler": "QuantConnect.Api.Api",
  "map-file-provider": "QuantConnect.Data.Auxiliary.LocalDiskMapFileProvider",
  "factor-file-provider": "QuantConnect.Data.Auxiliary.LocalDiskFactorFileProvider",
  "data-provider": "QuantConnect.Lean.Engine.DataFeeds.DefaultDataProvider",
  "alpha-handler": "QuantConnect.Lean.Engine.Alphas.DefaultAlphaHandler",
  "data-channel-provider": "DataChannelProvider",
  "object-store": "QuantConnect.Lean.Engine.Storage.LocalObjectStore",
  "data-aggregator": "QuantConnect.Lean.Engine.DataFeeds.AggregationManager",

  // limits on number of symbols to allow
  "symbol-minute-limit": 10000,
  "symbol-second-limit": 10000,
  "symbol-tick-limit": 10000,

  // limits the amount of data points per chart series. Applies only for backtesting
  "maximum-data-points-per-chart-series": 4000,

  // if one uses true in following token, market hours will remain open all hours and all days.
  // if one uses false will make lean operate only during regular market hours.
  "force-exchange-always-open": false,

  // save list of transactions to the specified csv file
  "transaction-log": "",

  // To get your api access token go to quantconnect.com/account
  "job-user-id": "0",
  "api-access-token": "",
  "job-organization-id": "",

  // live data configuration
  "live-data-url": "ws://www.quantconnect.com/api/v2/live/data/",
  "live-data-port": 8020,

  // live portfolio state
  "live-cash-balance": "",
  "live-holdings": "[]",

  // interactive brokers configuration
  "ib-account": "",
  "ib-user-name": "",
  "ib-password": "",
  "ib-host": "127.0.0.1",
  "ib-port": "4002",
  "ib-agent-description": "Individual",
  "ib-tws-dir": "C:\\Jts",
  "ib-trading-mode": "paper",
  "ib-enable-delayed-streaming-data": false,
  "ib-version": "974",

  // tradier configuration
  "tradier-use-sandbox": true,
  "tradier-account-id": "",
  "tradier-access-token": "",

  // oanda configuration
  "oanda-environment": "Practice",
  "oanda-access-token": "",
  "oanda-account-id": "",

  // fxcm configuration
  "fxcm-server": "http://www.fxcorporate.com/Hosts.jsp",
  "fxcm-terminal": "Demo", //Real or Demo
  "fxcm-user-name": "",
  "fxcm-password": "",
  "fxcm-account-id": "",

  // iqfeed configuration
  "iqfeed-host": "127.0.0.1",
  "iqfeed-username": "",
  "iqfeed-password": "",
  "iqfeed-productName": "",
  "iqfeed-version": "1.0",

  // gdax configuration
  "gdax-api-secret": "",
  "gdax-api-key": "",
  "gdax-passphrase": "",

  // bitfinex configuration
  "bitfinex-api-secret": "",
  "bitfinex-api-key": "",

  // binance configuration
  "binance-api-secret": "",
  "binance-api-key": "",
  "binance-api-url": "https://api.binance.com",
  "binance-websocket-url": "wss://stream.binance.com:9443/ws",
<<<<<<< HEAD
=======

  // kraken configuration
  "kraken-api-secret": "",
  "kraken-api-key": "",
  "kraken-verification-tier": "Starter", // Starter, Intermediate, Pro
>>>>>>> f42d7bb3

  // arteyu configuration
  "atreyu-host": "",
  "atreyu-req-port": "",
  "atreyu-sub-port": "",
  "atreyu-username": "",
  "atreyu-password": "",
  "atreyu-client-id": "",
  "atreyu-broker-mpid": "",
  "atreyu-locate-rqd": "",

  // Trading Technologies configuration
  "tt-user-name": "",
  "tt-session-password": "",
  "tt-account-name": "",
  "tt-rest-app-key": "",
  "tt-rest-app-secret": "",
  "tt-rest-environment": "",
  "tt-market-data-sender-comp-id": "",
  "tt-market-data-target-comp-id": "",
  "tt-market-data-host": "",
  "tt-market-data-port": "",
  "tt-order-routing-sender-comp-id": "",
  "tt-order-routing-target-comp-id": "",
  "tt-order-routing-host": "",
  "tt-order-routing-port": "",
  "tt-log-fix-messages": false,

  // Required to access data from Quandl
  // To get your access token go to https://www.quandl.com/account/api
  "quandl-auth-token": "",

  // Required to access data from Tiingo
  // To get your access token go to https://www.tiingo.com
  "tiingo-auth-token": "",

  // Required to access data from US Energy Information Administration
  // To get your access token go to https://www.eia.gov/opendata
  "us-energy-information-auth-token": "",

  // Required for IEX history requests
  "iex-cloud-api-key": "",

  // Required for market data from Coin API
  "coinapi-api-key": "",
  "coinapi-product": "free", // free, startup, streamer, professional, enterprise

  // Required for streaming Polygon.io data
  // To get your access token go to https://polygon.io
  "polygon-api-key": "",

  // zerodha configuration goto https://kite.trade
  "zerodha-access-token": "",
  "zerodha-api-key": "",
  "zerodha-product-type": "MIS", //MIS(Intraday) or CNC(Delivery) or NRML(Carry Forward)
  "zerodha-trading-segment": "EQUITY", // EQUITY(NSE,BSE) or COMMODITY (MCX)
  "zerodha-history-subscription": false, // Enable this if History API Subscription available

  //samco configuration go to https://www.samco.in/stocknote-api
  "samco-client-id": "",
  "samco-client-password": "",
  "samco-year-of-birth": "",
  "samco-product-type": "MIS", //MIS(Intraday) or CNC(Delivery) or NRML(Carry Forward)
  "samco-trading-segment": "EQUITY", // EQUITY(NSE,BSE) or COMMODITY (MCX)

  // FTX configuration
  "ftx-account-tier": "Tier1", // accept "Tier1", "Tier2", "Tier3", "Tier4", "Tier5", "Tier6", "VIP1", "VIP2", "VIP3", "MM1", "MM2", "MM3"
  "ftx-api-secret": "",
  "ftx-api-key": "",

  // parameters to set in the algorithm (the below are just samples)
  "parameters": {
    "orderSize": 50,
    "buyThreshold": 0.001,
    "sellThreshold": 0.015,
    "trailingStopPercent": 0.0007
  },

  // specify supported languages when running regression tests
  "regression-test-languages": [ "CSharp"/*, "Python"*/ ],

  "environments": {

    // defines the 'backtesting' environment
    "backtesting": {
      "live-mode": false,

      "setup-handler": "QuantConnect.Lean.Engine.Setup.BacktestingSetupHandler",
      "result-handler": "QuantConnect.Lean.Engine.Results.BacktestingResultHandler",
      "data-feed-handler": "QuantConnect.Lean.Engine.DataFeeds.FileSystemDataFeed",
      "real-time-handler": "QuantConnect.Lean.Engine.RealTime.BacktestingRealTimeHandler",
      "history-provider": "QuantConnect.Lean.Engine.HistoricalData.SubscriptionDataReaderHistoryProvider",
      "transaction-handler": "QuantConnect.Lean.Engine.TransactionHandlers.BacktestingTransactionHandler"
    },

    // defines the 'live-paper' environment
    "live-paper": {
      "live-mode": true,

      // the paper brokerage requires the BacktestingTransactionHandler
      "live-mode-brokerage": "PaperBrokerage",

      "setup-handler": "QuantConnect.Lean.Engine.Setup.BrokerageSetupHandler",
      "result-handler": "QuantConnect.Lean.Engine.Results.LiveTradingResultHandler",
      "data-feed-handler": "QuantConnect.Lean.Engine.DataFeeds.LiveTradingDataFeed",
      "data-queue-handler": [ "QuantConnect.Lean.Engine.DataFeeds.Queues.LiveDataQueue" ],
      "real-time-handler": "QuantConnect.Lean.Engine.RealTime.LiveTradingRealTimeHandler",
      "transaction-handler": "QuantConnect.Lean.Engine.TransactionHandlers.BacktestingTransactionHandler"
    },

    // defines 'live-zerodha' environment
    "live-zerodha": {
      "live-mode": true,

      // real brokerage implementations require the BrokerageTransactionHandler
      "live-mode-brokerage": "ZerodhaBrokerage",
      "data-queue-handler": [ "ZerodhaBrokerage" ],

      "setup-handler": "QuantConnect.Lean.Engine.Setup.BrokerageSetupHandler",
      "result-handler": "QuantConnect.Lean.Engine.Results.LiveTradingResultHandler",
      "data-feed-handler": "QuantConnect.Lean.Engine.DataFeeds.LiveTradingDataFeed",
      "real-time-handler": "QuantConnect.Lean.Engine.RealTime.LiveTradingRealTimeHandler",
      "transaction-handler": "QuantConnect.Lean.Engine.TransactionHandlers.BrokerageTransactionHandler",
      "history-provider": "BrokerageHistoryProvider"
    },

    // defines 'live-samco' environment
    "live-samco": {
      "live-mode": true,

      // real brokerage implementations require the BrokerageTransactionHandler
      "live-mode-brokerage": "SamcoBrokerage",
      "data-queue-handler": [ "SamcoBrokerage" ],

      "setup-handler": "QuantConnect.Lean.Engine.Setup.BrokerageSetupHandler",
      "result-handler": "QuantConnect.Lean.Engine.Results.LiveTradingResultHandler",
      "data-feed-handler": "QuantConnect.Lean.Engine.DataFeeds.LiveTradingDataFeed",
      "real-time-handler": "QuantConnect.Lean.Engine.RealTime.LiveTradingRealTimeHandler",
      "transaction-handler": "QuantConnect.Lean.Engine.TransactionHandlers.BrokerageTransactionHandler",
      "history-provider": "BrokerageHistoryProvider"
    },

    // defines the 'live-tradier' environment
    "live-tradier": {
      "live-mode": true,

      // this setting will save tradier access/refresh tokens to a tradier-tokens.txt file
      // that can be read in next time, this makes it easier to start/stop a tradier algorithm
      "tradier-save-tokens": true,

      // real brokerage implementations require the BrokerageTransactionHandler
      "live-mode-brokerage": "TradierBrokerage",
      "data-queue-handler": [ "TradierBrokerage" ],

      "setup-handler": "QuantConnect.Lean.Engine.Setup.BrokerageSetupHandler",
      "result-handler": "QuantConnect.Lean.Engine.Results.LiveTradingResultHandler",
      "data-feed-handler": "QuantConnect.Lean.Engine.DataFeeds.LiveTradingDataFeed",
      "real-time-handler": "QuantConnect.Lean.Engine.RealTime.LiveTradingRealTimeHandler",
      "transaction-handler": "QuantConnect.Lean.Engine.TransactionHandlers.BrokerageTransactionHandler"
    },

    // defines the 'live-interactive' environment
    "live-interactive": {
      "live-mode": true,

      // real brokerage implementations require the BrokerageTransactionHandler
      "live-mode-brokerage": "InteractiveBrokersBrokerage",
      "setup-handler": "QuantConnect.Lean.Engine.Setup.BrokerageSetupHandler",
      "result-handler": "QuantConnect.Lean.Engine.Results.LiveTradingResultHandler",
      "data-feed-handler": "QuantConnect.Lean.Engine.DataFeeds.LiveTradingDataFeed",
      "data-queue-handler": [ "QuantConnect.Brokerages.InteractiveBrokers.InteractiveBrokersBrokerage" ],
      "real-time-handler": "QuantConnect.Lean.Engine.RealTime.LiveTradingRealTimeHandler",
      "transaction-handler": "QuantConnect.Lean.Engine.TransactionHandlers.BrokerageTransactionHandler",
      "history-provider": "BrokerageHistoryProvider"
    },

    // defines the 'live-interactive-iqfeed' environment
    "live-interactive-iqfeed": {
      "live-mode": true,

      // real brokerage implementations require the BrokerageTransactionHandler
      "live-mode-brokerage": "InteractiveBrokersBrokerage",
      "setup-handler": "QuantConnect.Lean.Engine.Setup.BrokerageSetupHandler",
      "result-handler": "QuantConnect.Lean.Engine.Results.LiveTradingResultHandler",
      "data-feed-handler": "QuantConnect.Lean.Engine.DataFeeds.LiveTradingDataFeed",
      "data-queue-handler": [ "QuantConnect.ToolBox.IQFeed.IQFeedDataQueueHandler" ],
      "real-time-handler": "QuantConnect.Lean.Engine.RealTime.LiveTradingRealTimeHandler",
      "transaction-handler": "QuantConnect.Lean.Engine.TransactionHandlers.BrokerageTransactionHandler",
      "history-provider": "QuantConnect.ToolBox.IQFeed.IQFeedDataQueueHandler"
    },

    // defines the 'live-fxcm' environment
    "live-fxcm": {
      "live-mode": true,

      // real brokerage implementations require the BrokerageTransactionHandler
      "live-mode-brokerage": "FxcmBrokerage",
      "data-queue-handler": [ "FxcmBrokerage" ],
      "setup-handler": "QuantConnect.Lean.Engine.Setup.BrokerageSetupHandler",
      "result-handler": "QuantConnect.Lean.Engine.Results.LiveTradingResultHandler",
      "data-feed-handler": "QuantConnect.Lean.Engine.DataFeeds.LiveTradingDataFeed",
      "real-time-handler": "QuantConnect.Lean.Engine.RealTime.LiveTradingRealTimeHandler",
      "transaction-handler": "QuantConnect.Lean.Engine.TransactionHandlers.BrokerageTransactionHandler",
      "history-provider": "BrokerageHistoryProvider"
    },

    // defines the 'live-oanda' environment
    "live-oanda": {
      "live-mode": true,

      // real brokerage implementations require the BrokerageTransactionHandler
      "live-mode-brokerage": "OandaBrokerage",
      "data-queue-handler": [ "OandaBrokerage" ],
      "setup-handler": "QuantConnect.Lean.Engine.Setup.BrokerageSetupHandler",
      "result-handler": "QuantConnect.Lean.Engine.Results.LiveTradingResultHandler",
      "data-feed-handler": "QuantConnect.Lean.Engine.DataFeeds.LiveTradingDataFeed",
      "real-time-handler": "QuantConnect.Lean.Engine.RealTime.LiveTradingRealTimeHandler",
      "transaction-handler": "QuantConnect.Lean.Engine.TransactionHandlers.BrokerageTransactionHandler",
      "history-provider": "BrokerageHistoryProvider"
    },

    "live-gdax": {
      "live-mode": true,

      // real brokerage implementations require the BrokerageTransactionHandler
      "live-mode-brokerage": "GDAXBrokerage",
      "data-queue-handler": [ "GDAXDataQueueHandler" ],
      "setup-handler": "QuantConnect.Lean.Engine.Setup.BrokerageSetupHandler",
      "result-handler": "QuantConnect.Lean.Engine.Results.LiveTradingResultHandler",
      "data-feed-handler": "QuantConnect.Lean.Engine.DataFeeds.LiveTradingDataFeed",
      "real-time-handler": "QuantConnect.Lean.Engine.RealTime.LiveTradingRealTimeHandler",
      "transaction-handler": "QuantConnect.Lean.Engine.TransactionHandlers.BrokerageTransactionHandler",
      "history-provider": "BrokerageHistoryProvider"
    },

    "live-bitfinex": {
      "live-mode": true,

      // real brokerage implementations require the BrokerageTransactionHandler
      "live-mode-brokerage": "BitfinexBrokerage",
      "data-queue-handler": [ "BitfinexBrokerage" ],
      "setup-handler": "QuantConnect.Lean.Engine.Setup.BrokerageSetupHandler",
      "result-handler": "QuantConnect.Lean.Engine.Results.LiveTradingResultHandler",
      "data-feed-handler": "QuantConnect.Lean.Engine.DataFeeds.LiveTradingDataFeed",
      "real-time-handler": "QuantConnect.Lean.Engine.RealTime.LiveTradingRealTimeHandler",
      "transaction-handler": "QuantConnect.Lean.Engine.TransactionHandlers.BrokerageTransactionHandler",
      "history-provider": "BrokerageHistoryProvider"
    },

    "live-binance": {
      "live-mode": true,

      // real brokerage implementations require the BrokerageTransactionHandler
      "live-mode-brokerage": "BinanceBrokerage",
      "data-queue-handler": [ "BinanceBrokerage" ],
      "setup-handler": "QuantConnect.Lean.Engine.Setup.BrokerageSetupHandler",
      "result-handler": "QuantConnect.Lean.Engine.Results.LiveTradingResultHandler",
      "data-feed-handler": "QuantConnect.Lean.Engine.DataFeeds.LiveTradingDataFeed",
      "real-time-handler": "QuantConnect.Lean.Engine.RealTime.LiveTradingRealTimeHandler",
      "transaction-handler": "QuantConnect.Lean.Engine.TransactionHandlers.BrokerageTransactionHandler",
      "history-provider": "BrokerageHistoryProvider"
    },

    // defines the 'live-atreyu' environment
    "live-atreyu": {
      "live-mode": true,

      // real brokerage implementations require the BrokerageTransactionHandler
      "live-mode-brokerage": "QuantConnect.Atreyu.AtreyuBrokerage",
      "data-queue-handler": [ "QuantConnect.Lean.Engine.DataFeeds.Queues.LiveDataQueue" ],
      "setup-handler": "QuantConnect.Lean.Engine.Setup.BrokerageSetupHandler",
      "result-handler": "QuantConnect.Lean.Engine.Results.LiveTradingResultHandler",
      "data-feed-handler": "QuantConnect.Lean.Engine.DataFeeds.LiveTradingDataFeed",
      "real-time-handler": "QuantConnect.Lean.Engine.RealTime.LiveTradingRealTimeHandler",
      "transaction-handler": "QuantConnect.Lean.Engine.TransactionHandlers.BrokerageTransactionHandler"
    },

    // defines the 'live-trading-technologies' environment
    "live-trading-technologies": {
      "live-mode": true,

      // real brokerage implementations require the BrokerageTransactionHandler
      "live-mode-brokerage": "TradingTechnologiesBrokerage",
      "data-queue-handler": [ "TradingTechnologiesBrokerage" ],
      "setup-handler": "QuantConnect.Lean.Engine.Setup.BrokerageSetupHandler",
      "result-handler": "QuantConnect.Lean.Engine.Results.LiveTradingResultHandler",
      "data-feed-handler": "QuantConnect.Lean.Engine.DataFeeds.LiveTradingDataFeed",
      "real-time-handler": "QuantConnect.Lean.Engine.RealTime.LiveTradingRealTimeHandler",
      "transaction-handler": "QuantConnect.Lean.Engine.TransactionHandlers.BrokerageTransactionHandler"
    },

    // defines the 'live-kraken' environment
    "live-kraken": {
      "live-mode": true,

      // real brokerage implementations require the BrokerageTransactionHandler
      "live-mode-brokerage": "KrakenBrokerage",
      "data-queue-handler": [ "KrakenBrokerage" ],
      "setup-handler": "QuantConnect.Lean.Engine.Setup.BrokerageSetupHandler",
      "result-handler": "QuantConnect.Lean.Engine.Results.LiveTradingResultHandler",
      "data-feed-handler": "QuantConnect.Lean.Engine.DataFeeds.LiveTradingDataFeed",
      "real-time-handler": "QuantConnect.Lean.Engine.RealTime.LiveTradingRealTimeHandler",
      "transaction-handler": "QuantConnect.Lean.Engine.TransactionHandlers.BrokerageTransactionHandler",
      "history-provider": "BrokerageHistoryProvider"
    },
    "live-ftx": {
      "live-mode": true,

      // real brokerage implementations require the BrokerageTransactionHandler
      "live-mode-brokerage": "QuantConnect.FTXBrokerage.FTXBrokerage",
      "data-queue-handler": [ "QuantConnect.FTXBrokerage.FTXBrokerage" ],
      "setup-handler": "QuantConnect.Lean.Engine.Setup.BrokerageSetupHandler",
      "result-handler": "QuantConnect.Lean.Engine.Results.LiveTradingResultHandler",
      "data-feed-handler": "QuantConnect.Lean.Engine.DataFeeds.LiveTradingDataFeed",
      "real-time-handler": "QuantConnect.Lean.Engine.RealTime.LiveTradingRealTimeHandler",
      "transaction-handler": "QuantConnect.Lean.Engine.TransactionHandlers.BrokerageTransactionHandler",
      "history-provider": "BrokerageHistoryProvider"
    }
  }
}<|MERGE_RESOLUTION|>--- conflicted
+++ resolved
@@ -119,14 +119,11 @@
   "binance-api-key": "",
   "binance-api-url": "https://api.binance.com",
   "binance-websocket-url": "wss://stream.binance.com:9443/ws",
-<<<<<<< HEAD
-=======
 
   // kraken configuration
   "kraken-api-secret": "",
   "kraken-api-key": "",
   "kraken-verification-tier": "Starter", // Starter, Intermediate, Pro
->>>>>>> f42d7bb3
 
   // arteyu configuration
   "atreyu-host": "",
